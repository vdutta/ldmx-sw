# minimum cmake version
cmake_minimum_required(VERSION 3.0)

# find XercesC installation
if(XercesC_DIR)
  set(XercesC_INCLUDE_DIR "${XercesC_DIR}/include")
  set(XercesC_LIBRARY "${XercesC_DIR}/lib/libxerces-c.so")
  if (NOT EXISTS "${XercesC_LIBRARY}")
    message(FATAL_ERROR "Unable to guess location of Xerces lib.  Please specify using: -DXercesC_LIBRARY")
  endif()
  message(STATUS "XercesC dir set to: ${XercesC_DIR}")
  message(STATUS "XercesC include dir set to: ${XercesC_INCLUDE_DIR}")
  message(STATUS "XercesC library set to: ${XercesC_LIBRARY}")
endif()
find_package(XercesC REQUIRED)
message(STATUS "XercesC libs found at: ${XercesC_LIBRARIES}")
message(STATUS "XercesC include dir found at: ${XercesC_INCLUDE_DIRS}")
get_filename_component(XercesC_LIBRARY_DIR ${XercesC_LIBRARIES} DIRECTORY)

# find Geant4 installation
find_package(Geant4 REQUIRED ui_all vis_all)
message(STATUS "Geant4 found at: ${Geant4_DIR}")

# find Python installation
find_package(PythonLibs REQUIRED)
message(STATUS "Python lib found at: ${PYTHON_LIBRARIES}")
message(STATUS "Python include dir found at: ${PYTHON_INCLUDE_DIRS}")
get_filename_component(PYTHON_LIBRARY_DIR ${PYTHON_LIBRARIES} DIRECTORY)

# find ROOT installation
find_package(ROOT REQUIRED COMPONENTS Core RIO PyROOT Geom)
message(STATUS "ROOT found at: ${ROOT_DIR}")

# mag field map installation
option(INSTALL_FIELDMAP "Install field map data from MagFieldMap sub-module" ON)
message(STATUS "MagFieldMap installation: ${INSTALL_FIELDMAP}")
if(INSTALL_FIELDMAP)
  install(SCRIPT "${CMAKE_CURRENT_SOURCE_DIR}/cmake/Scripts/InstallMagFieldMap.cmake")
endif()

# option to print extra module information during CMake config
option(MODULE_DEBUG "Print extra module information during CMake config" OFF)

# add dir with extra CMake modules 
list(APPEND CMAKE_MODULE_PATH ${PROJECT_SOURCE_DIR}/cmake/Modules/)

# import macro for declaring modules
include(MacroModule)

# import macro for declaring external dependencies
include(MacroExtDeps)

# declare list of modules with correct dependency order
<<<<<<< HEAD
set(MODULES Event Framework DetDescr EventProc SimPlugins Biasing SimApplication Configuration Detectors)
=======
set(MODULES Event Framework DetDescr EventProc SimCore SimPlugins Biasing SimApplication Configuration)
>>>>>>> fc0de907

# build each module in the list
foreach(module ${MODULES})
  message(STATUS "Adding module: ${module}")
  add_subdirectory(${module})
endforeach()

# configure scripts and copy to installation dir 
file(GLOB config_scripts ${CMAKE_CURRENT_SOURCE_DIR}/scripts/*.in)
foreach(config_script ${config_scripts})
  string(REPLACE ".in" "" config_script_output ${config_script})
  get_filename_component(config_script_output ${config_script_output} NAME)
  configure_file(${config_script} ${CMAKE_CURRENT_BINARY_DIR}/${config_script_output})
  install(FILES ${CMAKE_CURRENT_BINARY_DIR}/${config_script_output} DESTINATION bin PERMISSIONS OWNER_READ OWNER_WRITE OWNER_EXECUTE GROUP_READ GROUP_EXECUTE WORLD_READ WORLD_EXECUTE)
endforeach()

# install python init file for top-level LDMX module
file(WRITE ${CMAKE_CURRENT_BINARY_DIR}/python/__init__.py "# python package")
install(FILES ${CMAKE_CURRENT_BINARY_DIR}/python/__init__.py DESTINATION lib/python/LDMX)

# install scripts to bin dir
file(GLOB script_files ${CMAKE_CURRENT_SOURCE_DIR}/scripts/*.sh ${CMAKE_CURRENT_SOURCE_DIR}/scripts/*.py)
foreach(script_file ${script_files}) 
    install(FILES ${script_file} DESTINATION bin PERMISSIONS OWNER_READ OWNER_WRITE OWNER_EXECUTE GROUP_READ GROUP_EXECUTE WORLD_READ WORLD_EXECUTE)
endforeach()

# configure and generate documentation using doxygen
option(INSTALL_DOC "Set to ON to generate documentation using doxygen" OFF)
message(STATUS "Doxygen documentation: ${INSTALL_DOC}")
if(INSTALL_DOC)

    # message that documentation is off for this build
    message(STATUS "Doxygen documentation will be generated")

    # find doxygen
    find_program(DOXYGEN_EXECUTABLE doxygen ${PATH})
    if(DOXYGEN_EXECUTABLE-NOTFOUND)
        message(FATAL_ERROR "The doxygen executable was not found")
    endif()

    # find dot
    #find_program(DOT_EXECUTABLE dot ${PATH})
    #if(DOT_EXECUTABLE-NOTFOUND)
    #    message(FATAL_ERROR "The dot executable was not found.")
    #endif()
    
    # configure doxygen file
    configure_file(${PROJECT_SOURCE_DIR}/docs/doxygen.conf.in ${PROJECT_SOURCE_DIR}/docs/doxygen.conf)

    # generate the documentation
    install(CODE "execute_process(COMMAND doxygen ${PROJECT_SOURCE_DIR}/docs/doxygen.conf)")

    # documentation generation target 
    add_custom_target(doc COMMAND doxygen ${PROJECT_SOURCE_DIR}/docs/doxygen.conf)

endif()

# option for dumping full CMake env
option(DUMP_CMAKE_VARIABLES OFF)
if(DUMP_CMAKE_VARIABLES)
  get_cmake_property(_variableNames VARIABLES)
  foreach(_variableName ${_variableNames})
    message(STATUS "${_variableName}=${${_variableName}}")
  endforeach()
endif()

# info message about install prefix
message(STATUS "ldmx-sw will be installed to: ${CMAKE_INSTALL_PREFIX}")<|MERGE_RESOLUTION|>--- conflicted
+++ resolved
@@ -51,11 +51,7 @@
 include(MacroExtDeps)
 
 # declare list of modules with correct dependency order
-<<<<<<< HEAD
-set(MODULES Event Framework DetDescr EventProc SimPlugins Biasing SimApplication Configuration Detectors)
-=======
-set(MODULES Event Framework DetDescr EventProc SimCore SimPlugins Biasing SimApplication Configuration)
->>>>>>> fc0de907
+set(MODULES Event Framework DetDescr EventProc SimCore SimPlugins Biasing SimApplication Configuration Detectors)
 
 # build each module in the list
 foreach(module ${MODULES})
