--- conflicted
+++ resolved
@@ -16,7 +16,6 @@
 hcalDigis = ldmxcfg.Producer("hcalDigis", "ldmx::HcalDigiProducer")
 hcalDigis.parameters["meanNoise"] = 0.004
 hcalDigis.parameters["readoutThreshold"]= 1
-<<<<<<< HEAD
 hcalDigis.parameters["strips_side_lr_per_layer"] = 3
 hcalDigis.parameters["num_side_lr_hcal_layers"] = 17
 hcalDigis.parameters["strips_side_tb_per_layer"] = 3
@@ -25,16 +24,6 @@
 hcalDigis.parameters["num_back_hcal_layers"] = 40
 hcalDigis.parameters["mev_per_mip"] = 1.4*20./6.
 hcalDigis.parameters["pe_per_mip"] = 50.
-=======
-hcalDigis.parameters["strips_side_lr_per_layer"] = 31
-hcalDigis.parameters["num_side_lr_hcal_layers"] = 63
-hcalDigis.parameters["strips_side_tb_per_layer"] = 6
-hcalDigis.parameters["num_side_tb_hcal_layers"] = 63
-hcalDigis.parameters["strips_back_per_layer"] = 31
-hcalDigis.parameters["num_back_hcal_layers"] = 150
-hcalDigis.parameters["mev_per_mip"] = 1.4
-hcalDigis.parameters["pe_per_mip"] = 13.5
->>>>>>> c40f9c63
 hcalDigis.parameters["doStrip"] = True
 
 ecalVeto = ldmxcfg.Producer("ecalVeto", "ldmx::EcalVetoProcessor")
@@ -66,13 +55,7 @@
 
 p.histogramFile = "histo.root"
 
-p.sequence=[ecalDigis, 
-            hcalDigis, 
-            ecalVeto, 
-            hcalVeto, 
-            trigger, 
-            findable_track
-            ]
+p.sequence=[ecalDigis, hcalDigis, ecalVeto, NonFidecalVeto, hcalVeto, trigger, findable_track]
 
 p.maxEvents=-1
 p.inputFiles=["$input_file"]
