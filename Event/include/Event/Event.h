--- conflicted
+++ resolved
@@ -56,11 +56,7 @@
              * @param name Name (label, not class name) given to the object when it was put into the event.
              * @return True if the object or collection exists in the event.
              */
-<<<<<<< HEAD
-            bool exists(const std::string& name) {
-=======
             bool exists(const std::string& name) const {
->>>>>>> fd61f185
                 return getReal(name, "", false) != 0;
             }
 
@@ -71,11 +67,7 @@
              * @param passName The process pass label which was in use when this object was put into the event, such as "sim" or "rerecov2".
              * @return True if the object or collection exists in the event.
              */
-<<<<<<< HEAD
-            bool exists(const std::string& name, const std::string& passName) {
-=======
             bool exists(const std::string& name, const std::string& passName) const {
->>>>>>> fd61f185
                 return getReal(name, passName, false) != 0;
             }
 
