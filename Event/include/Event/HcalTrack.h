--- conflicted
+++ resolved
@@ -50,26 +50,6 @@
                 hits_.Clear();
                 nhits_ = 0;
                 nlayhits_ = 0;
-<<<<<<< HEAD
-=======
-
-                return;
-            }
-
-            /**
-             * Copy the track
-             */
-            void Copy( TObject &obj ) const {
-                
-                TObject::Copy( obj );
-                
-                HcalTrack& track = (HcalTrack&)(obj);
-                
-                track.hits_ = TRefArray( this->hits_ );
-
-                track.nhits_ = this->nhits_;
-                track.nlayhits_ = this->nlayhits_;
->>>>>>> 44c5f744
 
                 return;
             }
