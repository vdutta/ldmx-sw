--- conflicted
+++ resolved
@@ -21,10 +21,7 @@
 #pragma link C++ class ldmx::HcalVetoResult+;
 #pragma link C++ class ldmx::EcalHit+;
 #pragma link C++ class ldmx::EcalVetoResult+;
-<<<<<<< HEAD
-=======
 #pragma link C++ class ldmx::NonFidEcalVetoResult+;
->>>>>>> fd61f185
 #pragma link C++ class ldmx::EcalCluster+;
 #pragma link C++ class ldmx::EventConstants+;
 #pragma link C++ class ldmx::EventHeader+;
@@ -34,10 +31,7 @@
 #pragma link C++ class ldmx::SimTrackerHit+;
 #pragma link C++ class ldmx::SimParticle+;
 #pragma link C++ class ldmx::TriggerResult+;
-<<<<<<< HEAD
-=======
 #pragma link C++ class ldmx::TrackerVetoResult+; 
->>>>>>> fd61f185
 #pragma link C++ class ldmx::ClusterAlgoResult+;
 #pragma link C++ class ldmx::PnWeightResult+;
 #pragma link C++ class ldmx::SiStripHit+; 
