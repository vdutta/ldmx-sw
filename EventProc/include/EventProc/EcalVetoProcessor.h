--- conflicted
+++ resolved
@@ -38,11 +38,7 @@
 
             typedef std::pair<int, float> CellEnergyPair;
 
-<<<<<<< HEAD
-        EcalVetoProcessor(const std::string& name, Process& process) :
-=======
             EcalVetoProcessor(const std::string& name, const Process& process) :
->>>>>>> ac96b3dd
                 Producer(name, process) {
             }
 
