--- conflicted
+++ resolved
@@ -36,11 +36,7 @@
 
         typedef std::pair<int, float> cell_energy_pair;
 
-<<<<<<< HEAD
-    EcalDigiProducer(const std::string& name, ldmxsw::Process& process);
-=======
-        EcalDigiProducer(const std::string& name, const Process& process);
->>>>>>> 3459bbd9
+        EcalDigiProducer(const std::string& name, Process& process);
 
         virtual ~EcalDigiProducer() {;}
 
