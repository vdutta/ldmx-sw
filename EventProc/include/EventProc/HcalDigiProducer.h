--- conflicted
+++ resolved
@@ -22,33 +22,6 @@
  * @class HcalDigiProducer
  * @brief Performs digitization of simulated HCal data
  */
-<<<<<<< HEAD
-  class HcalDigiProducer : public ldmxsw::Producer {
-  
-public:
-    typedef int layer;
-    typedef std::pair<double,double> zboundaries;
-  
-    HcalDigiProducer(const std::string& name, ldmxsw::Process& process);
-    virtual ~HcalDigiProducer() { delete hits; if (random_) delete random_;}
-    
-    virtual void configure(const ldmxsw::ParameterSet&);
-    virtual void produce(event::Event& event);      
-   
- private:
-    TClonesArray* hits;
-    TRandom* random_{0};
-    std::map<layer,zboundaries> hcalLayers;
-    bool verbose;  
-    DetectorID* detID;
-    static const float firstLayerZpos;
-    static const float layerZwidth;
-    static const int numHcalLayers;
-    static const float MeVperMIP;
-    static const float PEperMIP;
-    float meanNoise_;
-    int nProcessed_{0};
-=======
 class HcalDigiProducer : public Producer {
 
     public:
@@ -57,7 +30,7 @@
 
         typedef std::pair<double, double> zboundaries;
 
-        HcalDigiProducer(const std::string& name, const Process& process);
+        HcalDigiProducer(const std::string& name, Process& process);
 
         virtual ~HcalDigiProducer() {
             delete hits_;
@@ -85,7 +58,6 @@
 
         float meanNoise_{0};
         int nProcessed_{0};
->>>>>>> 3459bbd9
 };
 
 }
