--- conflicted
+++ resolved
@@ -10,111 +10,6 @@
 #include "Event/Event.h"
 #include <algorithm>
 
-<<<<<<< HEAD
-const int EcalVetoProcessor::numEcalLayers         = 33;
-const int EcalVetoProcessor::backEcalStartingLayer = 20;
-const int EcalVetoProcessor::numLayersForMedCal    = 10;
-const float EcalVetoProcessor::totalDepCut = 25;
-const float EcalVetoProcessor::totalIsoCut = 15;
-const float EcalVetoProcessor::backEcalCut = 1;
-const float EcalVetoProcessor::ratioCut = 10;
-
-void EcalVetoProcessor::configure(const ldmxsw::ParameterSet& ){
-
-    hexReadout = new EcalHexReadout();
-
-}
-
-void EcalVetoProcessor::produce(event::Event& event){
-  using namespace event;
-  
-  std::vector<float> EcalLayerEdepRaw(numEcalLayers,0);
-  std::vector<float> EcalLayerEdepReadout(numEcalLayers,0);
-  std::vector<float> EcalLayerIsoRaw(numEcalLayers,0);
-  std::vector<float> EcalLayerIsoReadout(numEcalLayers,0);
-  std::vector<float> EcalLayerTime(numEcalLayers,0);
-  
-  const TClonesArray* ecalDigis=event.getCollection("ecalDigis");
-
-  // looper over sim hits
-  int numEcalHits = ecalDigis->GetEntriesFast();
-
-  std::cout << "[ EcalVetoProcessor ] : Got " << numEcalHits << " ECal digis in event " << event.getEventHeader()->getEventNumber() << std::endl;
-
-  std::vector<cell_energy_pair> layerMaxCellId(numLayersForMedCal,std::make_pair(0,0));
-
-  //First, we find layer-wise max cell ids
-  for(int iHit = 0; iHit < numEcalHits; iHit++){
-    EcalHit* hit = (EcalHit*) ecalDigis->At(iHit);
-    layer_cell_pair hit_pair = hitToPair(hit);
-    
-    if (hit_pair.first < numLayersForMedCal){
-      if (layerMaxCellId[hit_pair.first].second < hit->getEnergy()) {
-	layerMaxCellId[hit_pair.first] = std::make_pair(hit_pair.second,hit->getEnergy());
-      }
-    }
-  }
-  
-  //Sort the layer-wise max energy deposition cells by energy and then select the median
-  std::sort (layerMaxCellId.begin(), layerMaxCellId.end(),
-	     [](const cell_energy_pair & a, const cell_energy_pair & b)
-	     {
-	       return a.second > b.second;
-	     });
-  int showerMedianCellId = layerMaxCellId[layerMaxCellId.size()/2].first;
-  
-  //Loop over the hits from the event to calculate the rest of the important quantities
-  for(int iHit = 0; iHit < numEcalHits; iHit++){
-      //Layer-wise quantities
-    EcalHit* hit = (EcalHit*) ecalDigis->At(iHit);
-    layer_cell_pair hit_pair = hitToPair(hit);
-    
-    EcalLayerEdepRaw[hit_pair.first] += hit->getEnergy();
-    
-    if (hit->getEnergy() > 0){
-      EcalLayerEdepReadout[hit_pair.first] +=  hit->getEnergy();
-      EcalLayerTime[hit_pair.first] +=  (hit->getEnergy()) * hit->getTime();
-    }
-    //Check iso
-    if (!(hexReadout->isInShowerInnerRing(showerMedianCellId,hit_pair.second)) &&
-	!(hexReadout->isInShowerOuterRing(showerMedianCellId,hit_pair.second)) &&
-	!(hit_pair.second == showerMedianCellId)){
-      
-      EcalLayerIsoRaw[hit_pair.first]   +=  hit->getEnergy();
-      
-      if (hit->getEnergy()> 0)
-	EcalLayerIsoReadout[hit_pair.first] +=  hit->getEnergy();
-    }
-  }// end loop over sim hits
-  float summedDep = 0,summedIso = 0, backSummedDep = 0;
-  for (int iLayer=  0; iLayer < EcalLayerEdepReadout.size(); iLayer++){
-    EcalLayerTime[iLayer] = EcalLayerTime[iLayer]/EcalLayerEdepReadout[iLayer];
-    summedDep += EcalLayerEdepReadout[iLayer];
-    summedIso += EcalLayerIsoReadout[iLayer];
-    if (iLayer > backEcalStartingLayer) backSummedDep += EcalLayerEdepReadout[iLayer];
-  }
-  
-  /*
-    if(verbose){
-    std::cout << "EdepRaw[0] : " << (*EcalLayerEdepRaw_)[0] << std::endl;
-    std::cout << "EdepReadout[0] : " << (*EcalLayerEdepReadout_)[0] << std::endl;
-    std::cout << "EcalLayerIsoRaw[0]: " << (*EcalLayerIsoRaw_)[0] << std::endl;
-    std::cout << "EcalLayerIsoReadout[0]: " << (*EcalLayerIsoReadout_)[0] << std::endl;
-    std::cout << "EcalLayerTime[0]: " << (*EcalLayerTime_)[0] << std::endl;
-    
-    std::cout << "Shower Median : " << showerMedianCellId << std::endl;
-    }// end verbose
-  */
-  
-  doesPassVeto = (summedDep < totalDepCut && summedIso < totalIsoCut && backSummedDep < backEcalCut); // add ratio cut in at some point
-
-  result_.set("EcalVetoV1",doesPassVeto,3);
-  result_.setAlgoVar(0,summedDep);
-  result_.setAlgoVar(0,summedIso);
-  result_.setAlgoVar(0,backSummedDep);
-  event.add("EcalVeto",&result_);  
-}
-=======
 namespace ldmx {
 
 const int EcalVetoProcessor::NUM_ECAL_LAYERS = 33;
@@ -218,5 +113,4 @@
 
 }
 
-DECLARE_PRODUCER_NS(ldmx, EcalVetoProcessor);
->>>>>>> ea7acf23
+DECLARE_PRODUCER_NS(ldmx, EcalVetoProcessor);