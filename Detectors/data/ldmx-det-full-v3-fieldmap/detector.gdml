<?xml version="1.0" encoding="UTF-8"?>
<gdml xmlns:xsi="http://www.w3.org/2001/XMLSchema-instance" xsi:noNamespaceSchemaLocation="http://service-spi.web.cern.ch/service-spi/app/releases/GDML/schema/gdml.xsd">
      
  <define>
    <!-- define center position and identity rotation -->
    <position name="center" x="0" y="0" z="0"/>
    <rotation name="identity" x="0" y="0" z="0"/>
    
    <!-- dimension of world box side -->
    <constant name="world_dim" value="10.0*m"/>
            
    <!-- target parameters -->
    <constant name="target_dim_x" value="3.5*cm"/>
    <constant name="target_dim_y" value="9.5*cm"/>
    <!-- Tungsten X0 = .3504 cm.  Target thickeness = .1X0 -->
    <constant name="target_thickness" value="0.3504*mm"/>
    <constant name="target_z" value="0.0*mm"/>
         
    <!-- trigger pad parameters -->
    <variable name="trigger_pad_dim_x" value="target_dim_x"/>
    <variable name="trigger_pad_dim_y" value="target_dim_y"/>
    <variable name="trigger_pad_thickness" value="1.0*mm"/>
    <variable name="trigger_pad_zclear" value="0.001*mm"/>
    <variable name="trigger_pad_down_z" value="target_z + (target_thickness/2) + (trigger_pad_thickness/2) + trigger_pad_zclear"/>
    <variable name="trigger_pad_up_z"   value="target_z - (target_thickness/2) - (trigger_pad_thickness/2) - trigger_pad_zclear"/>
       
    <!-- tagger position -->    
    <constant name="tagger_z_offset" value="3.0*mm"/>
    <constant name="tagger_thickness" value="85.725*cm - tagger_z_offset"/>
    <variable name="tagger_pos_z" value="-(tagger_thickness/2) - tagger_z_offset"/>
    
    <!-- recoil position -->
    <variable name="recoil_z_offset" value="3.0*mm"/>
    <variable name="recoil_thickness" value="20.0*cm - recoil_z_offset"/>
    <variable name="recoil_pos_z" value="recoil_thickness/2 + recoil_z_offset"/>

    <!-- distance from target to ecal face -->
    <constant name="ecal_front_z" value="20.0*cm"/>
            
    <!-- position of calorimeter mother -->
    <constant name="em_calorimeter_thickness" value="321.0*mm"/>
    <constant name="hadron_calorimeter_thickness" value="3326.0*mm"/>
    <constant name="hadron_calorimeter_pos_z" value="ecal_front_z + hadron_calorimeter_thickness/2."/>
    <constant name="em_calorimeter_pos_z" value="ecal_front_z + em_calorimeter_thickness/2."/>
    
    <!-- magnet position -->
    <constant name="magnet_pos_z" value="-40*cm" />

    <!-- define all subdetector positions using above Z values -->
    <position name="tagger_pos" x="0.0" y="0.0" z="tagger_pos_z"/>
    <position name="target_pos" x="0.0" y="0.0" z="target_z"/>
    <position name="trigger_pad_down_pos" x="0.0" y="0.0" z="trigger_pad_down_z"/>
    <position name="trigger_pad_up_pos"   x="0.0" y="0.0" z="trigger_pad_up_z"/>
    <position name="recoil_pos" x="0.0" y="0.0" z="recoil_pos_z"/>
    <position name="em_calorimeter_pos" x="0.0" y="0.0" z="em_calorimeter_pos_z"/>
    <position name="hadron_calorimeter_pos" x="0.0" y="0.0" z="hadron_calorimeter_pos_z"/>
    <position name="magnet_pos" x="0.0" y="0.0" z="magnet_pos_z" />

  </define>

  <materials>
    <element Z="7" formula="N" name="N">
      <atom type="A" unit="g/mol" value="14.0068"/>
    </element>
    <element Z="8" formula="O" name="O">
      <atom type="A" unit="g/mol" value="15.9994"/>
    </element>
    <element Z="18" formula="Ar" name="Ar">
      <atom type="A" unit="g/mol" value="39.9477"/>
    </element>
    <material name="Air" state="gas">
      <MEE unit="eV" value="85.643664635028"/>
      <D unit="g/cm3" value="0.00119999936860922"/>
      <fraction n="0.754" ref="N"/>
      <fraction n="0.234" ref="O"/>
      <fraction n="0.012" ref="Ar"/>
    </material>
    <element Z="74" formula="W" name="W">
      <atom type="A" unit="g/mol" value="183.842"/>
    </element>           
    <material name="Tungsten" state="solid">
      <MEE unit="eV" value="727"/>
      <D unit="g/cm3" value="19.2999898451316"/>
      <fraction n="1" ref="W"/>
    </material>
    <element Z="14" formula="Si" name="Si">
      <atom type="A" unit="g/mol" value="28.0854"/>
    </element>
    <material name="Silicon" state="solid">
      <MEE unit="eV" value="173"/>
      <D unit="g/cm3" value="2.32999877404956"/>
      <fraction n="1" ref="Si"/>
    </material>
    <element Z="6" formula="C" name="C">
      <atom type="A" unit="g/mol" value="12.0107"/>
    </element>
    <material name="Carbon" state="solid">
      <MEE unit="eV" value="81"/>
      <D unit="g/cm3" value="1.99999894768203"/>
      <fraction n="1" ref="C"/>
    </material>
    <element Z="1" formula="H" name="H">
      <atom type="A" unit="g/mol" value="1.00794"/>
    </element>
    <material name="Vacuum" state="gas">
      <MEE unit="eV" value="19.2"/>
      <D unit="g/cm3" value="9.99999473841014e-09"/>
      <fraction n="1" ref="H"/>
    </material>
    <!-- trigger pad scintillator -->
    <material name="Polyvinyltoluene">
      <D type="density" value="1.023" unit="g/cm3"/>
      <composite n="27" ref="C"/>
      <composite n="30" ref="H"/>
    </material>
  </materials>

  <solids>
    <box lunit="mm" name="world_box" x="world_dim" y="world_dim" z="world_dim"/>
    <box lunit="mm" name="target_box" x="target_dim_x" y="target_dim_y" z="target_thickness"/>
    <box lunit="mm" name="trigger_pad_down_box" x="trigger_pad_dim_x" y="trigger_pad_dim_y" z="trigger_pad_thickness"/>
    <box lunit="mm" name="trigger_pad_up_box"   x="trigger_pad_dim_x" y="trigger_pad_dim_y" z="trigger_pad_thickness"/>
  </solids>

  <structure>
    <volume name="target">
      <materialref ref="Tungsten"/>
      <solidref ref="target_box"/>
      <auxiliary auxtype="SensDet" auxvalue="TargetSD"/>
      <auxiliary auxtype="VisAttributes" auxvalue="TargetVis"/>
      <auxiliary auxtype="DetElem" auxvalue="Target"/>
    </volume>
    <!-- Name is passed to the DetElem. -->
    <volume name="TriggerPadDown">
      <materialref ref="Polyvinyltoluene"/>
      <solidref ref="trigger_pad_down_box"/>
      <auxiliary auxtype="SensDet" auxvalue="TriggerPadDownSD"/>
      <auxiliary auxtype="VisAttributes" auxvalue="TriggerPadVis"/>
      <auxiliary auxtype="DetElem" auxvalue="TriggerPad"/>           
    </volume> 
    <!-- Name is passed to the DetElem. -->
    <volume name="TriggerPadUp">
      <materialref ref="Polyvinyltoluene"/>
      <solidref ref="trigger_pad_up_box"/>
      <auxiliary auxtype="SensDet" auxvalue="TriggerPadUpSD"/>
      <auxiliary auxtype="VisAttributes" auxvalue="TriggerPadVis"/>
      <auxiliary auxtype="DetElem" auxvalue="TriggerPad"/>
    </volume>
    <volume name="World">
      <materialref ref="Vacuum"/>
      <solidref ref="world_box"/>
      <physvol copynumber="1">
        <file name="tagger.gdml"/>
        <positionref ref="tagger_pos"/>
        <rotationref ref="identity"/>
      </physvol>
      <physvol copynumber="2">
        <volumeref ref="TriggerPadUp"/>
        <positionref ref="trigger_pad_up_pos"/>
        <rotationref ref="identity"/>
      </physvol>
      <physvol copynumber="3">
        <volumeref ref="target"/>
        <positionref ref="target_pos"/>
        <rotationref ref="identity"/>
      </physvol>
      <physvol copynumber="4">
        <volumeref ref="TriggerPadDown"/>
        <positionref ref="trigger_pad_down_pos"/>
        <rotationref ref="identity"/>
      </physvol>
      <physvol copynumber="5">
        <file name="recoil.gdml"/>
        <positionref ref="recoil_pos"/>
        <rotationref ref="identity"/>
      </physvol>
      <physvol copynumber="6">
        <file name="ecal.gdml"/>
        <positionref ref="em_calorimeter_pos"/>
        <rotationref ref="identity"/>
      </physvol>
      <physvol copynumber="7">
        <file name="hcal.gdml"/>
        <positionref ref="hadron_calorimeter_pos"/>
        <rotationref ref="identity"/>
      </physvol>
<<<<<<< HEAD
      <auxiliary auxtype="DetElem" auxvalue="Top"/>
=======
      <physvol>
        <file name="magnet.gdml"/>
        <positionref ref="magnet_pos"/>
        <rotationref ref="identity"/>
      </physvol>
>>>>>>> a5bf9d2b
    </volume>
  </structure>
  
  <userinfo>
  
    <!-- detector version -->
    <auxiliary auxtype="DetectorVersion" auxvalue="1">
      <auxiliary auxtype="DetectorName" auxvalue="ldmx-det-full-v3-fieldmap-magnet"/>
      <auxiliary auxtype="Author" auxvalue="Omar Moreno, Andrew Whitbeck"/>
      <auxiliary auxtype="Description" auxvalue="The v3 detector with a full 3D field map and magnet material."/>
    </auxiliary>
    
    <!-- define sensitive detectors -->
    <auxiliary auxtype="SensDet" auxvalue="TaggerSD">
      <auxiliary auxtype="SensDetType" auxvalue="TrackerSD"/>
      <auxiliary auxtype="HitsCollection" auxvalue="TaggerSimHits"/>
      <auxiliary auxtype="SubdetID" auxvalue="1"/>
      <auxiliary auxtype="Verbose" auxvalue="0"/>
    </auxiliary>
    <auxiliary auxtype="SensDet" auxvalue="TriggerPadUpSD">
      <auxiliary auxtype="SensDetType" auxvalue="CalorimeterSD"/>
      <auxiliary auxtype="HitsCollection" auxvalue="TriggerPadUpSimHits"/>
      <auxiliary auxtype="SubdetID" auxvalue="2"/>
      <auxiliary auxtype="LayerDepth" auxvalue="1"/>
      <auxiliary auxtype="Verbose" auxvalue="0"/>
    </auxiliary>    
    <auxiliary auxtype="SensDet" auxvalue="TargetSD">
      <auxiliary auxtype="SensDetType" auxvalue="CalorimeterSD"/>
      <auxiliary auxtype="HitsCollection" auxvalue="TargetSimHits"/>
      <auxiliary auxtype="SubdetID" auxvalue="3"/>
      <auxiliary auxtype="LayerDepth" auxvalue="1"/>
      <auxiliary auxtype="Verbose" auxvalue="0"/>
    </auxiliary>    
    <auxiliary auxtype="SensDet" auxvalue="TriggerPadDownSD">
      <auxiliary auxtype="SensDetType" auxvalue="CalorimeterSD"/>
      <auxiliary auxtype="HitsCollection" auxvalue="TriggerPadDownSimHits"/>
      <auxiliary auxtype="SubdetID" auxvalue="4"/>
      <auxiliary auxtype="LayerDepth" auxvalue="1"/>
      <auxiliary auxtype="Verbose" auxvalue="0"/>
    </auxiliary>
    <auxiliary auxtype="SensDet" auxvalue="RecoilSD">
      <auxiliary auxtype="SensDetType" auxvalue="TrackerSD"/>
      <auxiliary auxtype="HitsCollection" auxvalue="RecoilSimHits"/>
      <auxiliary auxtype="SubdetID" auxvalue="5"/>
      <auxiliary auxtype="Verbose" auxvalue="0"/>
    </auxiliary>
    <auxiliary auxtype="SensDet" auxvalue="EcalSD">
      <auxiliary auxtype="SensDetType" auxvalue="EcalSD"/>
      <auxiliary auxtype="HitsCollection" auxvalue="EcalSimHits"/>
      <auxiliary auxtype="SubdetID" auxvalue="6"/>
      <auxiliary auxtype="Verbose" auxvalue="0"/>
    </auxiliary>
    <auxiliary auxtype="SensDet" auxvalue="HcalSD">
      <auxiliary auxtype="SensDetType" auxvalue="HcalSD"/>
      <auxiliary auxtype="HitsCollection" auxvalue="HcalSimHits"/>
      <auxiliary auxtype="SubdetID" auxvalue="7"/>
      <auxiliary auxtype="Verbose" auxvalue="0"/>
    </auxiliary>    
    
    <!-- magnetic field with global field map definition -->     
    <auxiliary auxtype="MagneticField" auxvalue="AnalyzingDipole">
      <auxiliary auxtype="MagneticFieldType" auxvalue="MagneticFieldMap3D"/>
      <auxiliary auxtype="File" auxvalue="BmapCorrected3D_13k_unfolded_scaled_1.15384615385.dat"/>
      <auxiliary auxtype="OffsetX" auxvalue="0.0" auxunit="mm"/>
      <auxiliary auxtype="OffsetY" auxvalue="0.0" auxunit="mm"/>
      <auxiliary auxtype="OffsetZ" auxvalue="-400.0" auxunit="mm"/>
    </auxiliary>    
    
    <!-- define regions -->
    <auxiliary auxtype="Region" auxvalue="CalorimeterRegion">
      <auxiliary auxtype="StoreTrajectories" auxvalue="false"/>
    </auxiliary>   
    <auxiliary auxtype="Region" auxvalue="MagnetRegion">
      <auxiliary auxtype="StoreTrajectories" auxvalue="false"/>
    </auxiliary>   

    <!-- define vis attributes -->
    <auxiliary auxtype="VisAttributes" auxvalue="InvisibleNoDau">
      <auxiliary auxtype="DaughtersInvisible" auxvalue="true"/>
      <auxiliary auxtype="Visible" auxvalue="false"/>
    </auxiliary>    
    <auxiliary auxtype="VisAttributes" auxvalue="InvisibleShowDau">
      <auxiliary auxtype="DaughtersInvisible" auxvalue="false"/>
      <auxiliary auxtype="Visible" auxvalue="false"/>
    </auxiliary>    
    <auxiliary auxtype="VisAttributes" auxvalue="NoDau">
      <auxiliary auxtype="DaughtersInvisible" auxvalue="true"/>
      <auxiliary auxtype="Visible" auxvalue="true"/>
    </auxiliary>    
    <auxiliary auxtype="VisAttributes" auxvalue="MagnetVis">
      <auxiliary auxtype="R" auxvalue="0.75"/>
      <auxiliary auxtype="G" auxvalue="0.75"/>
      <auxiliary auxtype="B" auxvalue="0.75"/>
      <auxiliary auxtype="A" auxvalue="0.8"/>
      <auxiliary auxtype="Style" auxvalue="wireframe"/>
      <auxiliary auxtype="DaughtersInvisible" auxvalue="true"/>
      <auxiliary auxtype="Visible" auxvalue="false"/>
      <auxiliary auxtype="LineWidth" auxvalue="1.0"/>
    </auxiliary>
    <auxiliary auxtype="VisAttributes" auxvalue="TargetVis">
      <auxiliary auxtype="R" auxvalue="0.75"/>
      <auxiliary auxtype="G" auxvalue="0.75"/>
      <auxiliary auxtype="B" auxvalue="0.75"/>
      <auxiliary auxtype="A" auxvalue="0.8"/>
      <auxiliary auxtype="Style" auxvalue="solid"/>
      <auxiliary auxtype="DaughtersInvisible" auxvalue="true"/>
      <auxiliary auxtype="Visible" auxvalue="true"/>
      <auxiliary auxtype="LineWidth" auxvalue="1.0"/>
    </auxiliary>
    <auxiliary auxtype="VisAttributes" auxvalue="EcalVis">
      <auxiliary auxtype="R" auxvalue="1.0"/>
      <auxiliary auxtype="G" auxvalue="0.0"/>
      <auxiliary auxtype="B" auxvalue="0.0"/>
      <auxiliary auxtype="A" auxvalue="1.0"/>
      <auxiliary auxtype="Style" auxvalue="wireframe"/>
      <auxiliary auxtype="DaughtersInvisible" auxvalue="false"/>
      <auxiliary auxtype="Visible" auxvalue="true"/>
      <auxiliary auxtype="LineWidth" auxvalue="1.0"/>
    </auxiliary>    
    <auxiliary auxtype="VisAttributes" auxvalue="HcalVis">
      <auxiliary auxtype="R" auxvalue="0.6"/>
      <auxiliary auxtype="G" auxvalue="0.3"/>
      <auxiliary auxtype="B" auxvalue="0.0"/>
      <auxiliary auxtype="A" auxvalue="1.0"/>
      <auxiliary auxtype="Style" auxvalue="wireframe"/>
      <auxiliary auxtype="DaughtersInvisible" auxvalue="false"/>
      <auxiliary auxtype="Visible" auxvalue="true"/>
      <auxiliary auxtype="LineWidth" auxvalue="1.0"/>
    </auxiliary>
    <auxiliary auxtype="VisAttributes" auxvalue="TaggerVis">
      <auxiliary auxtype="R" auxvalue="0.8"/>
      <auxiliary auxtype="G" auxvalue="0.8"/>
      <auxiliary auxtype="B" auxvalue="0.0"/>
      <auxiliary auxtype="A" auxvalue="1.0"/>
      <auxiliary auxtype="Style" auxvalue="wireframe"/>
      <auxiliary auxtype="DaughtersInvisible" auxvalue="false"/>
      <auxiliary auxtype="Visible" auxvalue="true"/>
      <auxiliary auxtype="LineWidth" auxvalue="1.0"/>
    </auxiliary>
    <auxiliary auxtype="VisAttributes" auxvalue="RecoilVis">
      <auxiliary auxtype="R" auxvalue="0.6"/>
      <auxiliary auxtype="G" auxvalue="0.6"/>
      <auxiliary auxtype="B" auxvalue="0.0"/>
      <auxiliary auxtype="A" auxvalue="1.0"/>
      <auxiliary auxtype="Style" auxvalue="wireframe"/>
      <auxiliary auxtype="DaughtersInvisible" auxvalue="false"/>
      <auxiliary auxtype="Visible" auxvalue="true"/>
      <auxiliary auxtype="LineWidth" auxvalue="1.0"/>
    </auxiliary>
    <auxiliary auxtype="VisAttributes" auxvalue="TriggerPadVis">
      <auxiliary auxtype="R" auxvalue="0.9"/>
      <auxiliary auxtype="G" auxvalue="0.8"/>
      <auxiliary auxtype="B" auxvalue="1.0"/>
      <auxiliary auxtype="A" auxvalue="1.0"/>
      <auxiliary auxtype="Style" auxvalue="wireframe"/>
      <auxiliary auxtype="DaughtersInvisible" auxvalue="true"/>
      <auxiliary auxtype="Visible" auxvalue="true"/>
      <auxiliary auxtype="LineWidth" auxvalue="1.0"/>
    </auxiliary>
    
  </userinfo>  

  <setup name="Default" version="1.0">
    <world ref="World"/>
  </setup>
</gdml><|MERGE_RESOLUTION|>--- conflicted
+++ resolved
@@ -43,9 +43,6 @@
     <constant name="hadron_calorimeter_pos_z" value="ecal_front_z + hadron_calorimeter_thickness/2."/>
     <constant name="em_calorimeter_pos_z" value="ecal_front_z + em_calorimeter_thickness/2."/>
     
-    <!-- magnet position -->
-    <constant name="magnet_pos_z" value="-40*cm" />
-
     <!-- define all subdetector positions using above Z values -->
     <position name="tagger_pos" x="0.0" y="0.0" z="tagger_pos_z"/>
     <position name="target_pos" x="0.0" y="0.0" z="target_z"/>
@@ -54,7 +51,6 @@
     <position name="recoil_pos" x="0.0" y="0.0" z="recoil_pos_z"/>
     <position name="em_calorimeter_pos" x="0.0" y="0.0" z="em_calorimeter_pos_z"/>
     <position name="hadron_calorimeter_pos" x="0.0" y="0.0" z="hadron_calorimeter_pos_z"/>
-    <position name="magnet_pos" x="0.0" y="0.0" z="magnet_pos_z" />
 
   </define>
 
@@ -184,15 +180,7 @@
         <positionref ref="hadron_calorimeter_pos"/>
         <rotationref ref="identity"/>
       </physvol>
-<<<<<<< HEAD
       <auxiliary auxtype="DetElem" auxvalue="Top"/>
-=======
-      <physvol>
-        <file name="magnet.gdml"/>
-        <positionref ref="magnet_pos"/>
-        <rotationref ref="identity"/>
-      </physvol>
->>>>>>> a5bf9d2b
     </volume>
   </structure>
   
