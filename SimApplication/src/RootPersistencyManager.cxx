#include "SimApplication/RootPersistencyManager.h"

// LDMX
#include "Event/EventHeader.h"
#include "Framework/EventImpl.h"
#include "Event/EventConstants.h"
#include "SimApplication/CalorimeterSD.h"
#include "SimApplication/DetectorConstruction.h"
#include "SimApplication/EcalHitIO.h"
#include "SimApplication/G4TrackerHit.h"
#include "SimApplication/RunManager.h"
#include "SimApplication/TrackerSD.h"

// Geant4
#include "G4SDManager.hh"
#include "G4RunManager.hh"

namespace ldmx {

RootPersistencyManager::RootPersistencyManager() :
        G4PersistencyManager(G4PersistencyCenter::GetPersistencyCenter(), "RootPersistencyManager"),
        ecalHitIO_(new EcalHitIO(&simParticleBuilder_)) {
    G4PersistencyCenter::GetPersistencyCenter()->RegisterPersistencyManager(this);
    G4PersistencyCenter::GetPersistencyCenter()->SetPersistencyManager(this, "RootPersistencyManager");

<<<<<<< HEAD
    event_ = new ldmxsw::EventImpl("sim");
=======
    event_ = new EventImpl("sim");
>>>>>>> 22bfdfbb
}

G4bool RootPersistencyManager::Store(const G4Event* anEvent) {

    // verbose level 2
    if (m_verbose > 1) {
        std::cout << "[ RootPersistencyManager ] : Storing event " << anEvent->GetEventID() << std::endl;
    }

    if (G4RunManager::GetRunManager()->GetCurrentEvent()->IsAborted()) {
        // TODO: Need event cleanup here?
        return false;
    }

    // Build the output collections.
    buildEvent(anEvent, event_);

    // Print out event info and data depending on verbose level.
    printEvent(event_);

    outputFile_->nextEvent();

    return true;
}

void RootPersistencyManager::writeRunHeader(const G4Run* aRun) {
    RunHeader* runHeader = createRunHeader(aRun);
    TTree* runTree = new TTree("LDMX_Run", "LDMX run header");
    runTree->Branch("LdmxRun", EventConstants::RUN_HEADER.c_str(), &runHeader, 32000, 3);
    runTree->Fill();
    delete runHeader;
}

G4bool RootPersistencyManager::Store(const G4Run* aRun) {
    if (m_verbose > 1) {
        std::cout << "[ RootPersistencyManager ] : Storing run " << aRun->GetRunID() << std::endl;
    }

    // Write out the run header.
    writeRunHeader(aRun);

    // Close the file and delete the output file object.
    outputFile_->close();
    delete outputFile_;
    outputFile_ = nullptr;

    return true;
}

void RootPersistencyManager::Initialize() {

    if (m_verbose > 1) {
        std::cout << "[ RootPersistencyManager ] : Opening output file " << fileName_ << std::endl;
    }

    // Create and setup the output file for writing the events.
<<<<<<< HEAD
    outputFile_ = new ldmxsw::EventFile(fileName_.c_str(), true, compressionLevel_);
    outputFile_->setupEvent((ldmxsw::EventImpl*)event_);
=======
    outputFile_ = new EventFile(fileName_.c_str(), true, compressionLevel_);
    outputFile_->setupEvent((EventImpl*)event_);
>>>>>>> 22bfdfbb

    // Create map with output hits collections.
    setupHitsCollectionMap();
}

<<<<<<< HEAD
void RootPersistencyManager::buildEvent(const G4Event* anEvent, event::Event* outputEvent) {
=======
void RootPersistencyManager::buildEvent(const G4Event* anEvent, Event* outputEvent) {
>>>>>>> 22bfdfbb

    // Set basic event information.
    writeHeader(anEvent, outputEvent);

    // Set pointer to current G4Event.
    simParticleBuilder_.setCurrentEvent(anEvent);

    // Build the SimParticle list for the output ROOT event.
    simParticleBuilder_.buildSimParticles(outputEvent);

    // Copy hit objects from SD hit collections into the output event.
    writeHitsCollections(anEvent, outputEvent);
}

<<<<<<< HEAD
void RootPersistencyManager::printEvent(event::Event* outputEvent) {
=======
void RootPersistencyManager::printEvent(Event* outputEvent) {
>>>>>>> 22bfdfbb

    if (m_verbose > 2) {
        auto particleColl = outputEvent->get<TClonesArray*>("SimParticles", "sim");
        if (!particleColl) {
            throw std::runtime_error("SimParticle output collection is null!");
        }
        std::cout << std::endl;
        std::cout << "[ RootPersistencyManager ] - Printing SimParticle collection" << std::endl;
        for (int iColl = 0; iColl < particleColl->GetEntriesFast(); iColl++) {
            particleColl->At(iColl)->Print();
        }
        std::cout << std::endl;

        for (auto entry : outputHitsCollections_) {
            std::cout << "[ RootPersistencyManager ] - Printing collection " << entry.first << std::endl;
            TClonesArray* hitsColl = entry.second;
            int entries = hitsColl->GetEntriesFast();
            for (int iColl = 0; iColl < entries; iColl++) {
                TObject* obj = (*hitsColl)[iColl];
                obj->Print("");
            }
        }
        std::cout << std::endl;
    }
}

<<<<<<< HEAD
void RootPersistencyManager::writeHeader(const G4Event* anEvent, event::Event* outputEvent) {
    event::EventHeader& eventHeader = ((ldmxsw::EventImpl*)outputEvent)->getEventHeaderMutable();
=======
void RootPersistencyManager::writeHeader(const G4Event* anEvent, Event* outputEvent) {
    EventHeader& eventHeader = ((EventImpl*)outputEvent)->getEventHeaderMutable();
>>>>>>> 22bfdfbb

    eventHeader.setEventNumber(anEvent->GetEventID());
    TTimeStamp ts;
    ts.SetSec((int) time(NULL));
    eventHeader.setTimestamp(ts);
    eventHeader.setRun(G4RunManager::GetRunManager()->GetCurrentRun()->GetRunID());
    if (anEvent->GetPrimaryVertex(0)) {
        eventHeader.setWeight(anEvent->GetPrimaryVertex(0)->GetWeight());
    }

    if (m_verbose > 1) {
        std::cout << "[ RootPersistencyManager ] : Wrote event header for event ID " << anEvent->GetEventID() << std::endl;
        std::cout << "  ";
        eventHeader.Print("");
    }
}

<<<<<<< HEAD
void RootPersistencyManager::writeHitsCollections(const G4Event* anEvent, event::Event* outputEvent) {
=======
void RootPersistencyManager::writeHitsCollections(const G4Event* anEvent, Event* outputEvent) {
>>>>>>> 22bfdfbb

    // Clear the hits from last event.
    for (auto entry : outputHitsCollections_) {
        entry.second->Clear("C");
    }

    // Get the HC of this event.
    G4HCofThisEvent* hce = anEvent->GetHCofThisEvent();
    int nColl = hce->GetNumberOfCollections();

    // Loop over all hits collections.
    for (int iColl = 0; iColl < nColl; iColl++) {

        // Get a hits collection and its name.
        G4VHitsCollection* hc = hce->GetHC(iColl);
        std::string collName = hc->GetName();

        // Get the target output collection.
        TClonesArray* outputHitsColl = outputHitsCollections_[collName];

        // If the collection is not found in the output ROOT event, then a fatal error occurs!
        if (!outputHitsColl) {
            std::cerr << "ERROR: The output collection " << collName << " was not found!" << std::endl;
            G4Exception("RootPersistencyManager::writeHitsCollections",
                    "",
                    FatalException,
                    "The output collection was not found.");
        }

        if (dynamic_cast<G4TrackerHitsCollection*>(hc) != nullptr) {

            // Write G4TrackerHit collection to output SimTrackerHit collection.
            G4TrackerHitsCollection* trackerHitsColl = dynamic_cast<G4TrackerHitsCollection*>(hc);
            writeTrackerHitsCollection(trackerHitsColl, outputHitsColl);

        } else if (dynamic_cast<G4CalorimeterHitsCollection*>(hc) != nullptr) {

            G4CalorimeterHitsCollection* calHitsColl = dynamic_cast<G4CalorimeterHitsCollection*>(hc);
            if (collName == EventConstants::ECAL_SIM_HITS) {
                // Write ECal G4CalorimeterHit collection to output SimCalorimeterHit collection using helper class.
                ecalHitIO_->writeHitsCollection(calHitsColl, outputHitsColl);
            } else {
                // Write generic G4CalorimeterHit collection to output SimCalorimeterHit collection.
                writeCalorimeterHitsCollection(calHitsColl, outputHitsColl);
            }
        }

        // Add hits collection to output event.
        outputEvent->add(collName, outputHitsColl);

        if (m_verbose > 1) {
            std::cout << "[ RootPersistencyManager ] : Wrote " <<  outputHitsColl->GetEntriesFast() << " hits into " << collName << std::endl;
        }
    }
}

void RootPersistencyManager::writeTrackerHitsCollection(G4TrackerHitsCollection* hc, TClonesArray* outputColl) {
    int nHits = hc->GetSize();
    for (int iHit = 0; iHit < nHits; iHit++) {
        G4TrackerHit* g4hit = (G4TrackerHit*) hc->GetHit(iHit);
        SimTrackerHit* simTrackerHit = (SimTrackerHit*) outputColl->ConstructedAt(outputColl->GetEntries());
        simTrackerHit->setID(g4hit->getID());
        simTrackerHit->setLayerID(g4hit->getLayerID());
        simTrackerHit->setEdep(g4hit->getEdep());
        const G4ThreeVector& momentum = g4hit->getMomentum();
        simTrackerHit->setMomentum(
                momentum.x(),
                momentum.y(),
                momentum.z());
        const G4ThreeVector& position = g4hit->getPosition();
        simTrackerHit->setPosition(
                position.x(),
                position.y(),
                position.z());
        simTrackerHit->setPathLength(g4hit->getPathLength());
        SimParticle* simParticle = simParticleBuilder_.findSimParticle(g4hit->getTrackID());
        simTrackerHit->setSimParticle(simParticle);
    }
}

void RootPersistencyManager::writeCalorimeterHitsCollection(G4CalorimeterHitsCollection* hc, TClonesArray* outputColl) {
    int nHits = hc->GetSize();
    for (int iHit = 0; iHit < nHits; iHit++) {
        G4CalorimeterHit* g4hit = (G4CalorimeterHit*) hc->GetHit(iHit);
        SimCalorimeterHit* simHit = (SimCalorimeterHit*) outputColl->ConstructedAt(outputColl->GetEntries());
        simHit->setID(g4hit->getID());
        const G4ThreeVector& pos = g4hit->getPosition();
        simHit->setPosition(pos.x(), pos.y(), pos.z());
        SimParticle* particle = simParticleBuilder_.findSimParticle(g4hit->getTrackID());
        simHit->addContrib(particle, g4hit->getPdgCode(), g4hit->getEdep(), g4hit->getTime());
    }
}

RunHeader* RootPersistencyManager::createRunHeader(const G4Run* aRun) {

    // Get detector header from the user detector construction.
    DetectorConstruction* detector =
            ((RunManager*)RunManager::GetRunManager())->getDetectorConstruction();
    DetectorHeader* detectorHeader = detector->getDetectorHeader();

    // Create the run header.
    RunHeader* runHeader =
            new RunHeader(aRun->GetRunID(),
                    detectorHeader->getName(),
                    detectorHeader->getVersion(),
                    "LDMX sim events");

    // Set parameter value with number of events processed.
    runHeader->setIntParameter("EVENT_COUNT", aRun->GetNumberOfEvent());

    // Print information about run header.
    if (m_verbose > 1) {
        std::cout << std::endl;
        std::cout << "[ RootPersistencyManager ] - Created run header for run ID " << aRun->GetRunID() << std::endl;
        std::cout << "  run number: " << runHeader->getRunNumber() << std::endl;
        std::cout << "  detector name: " << runHeader->getDetectorName() << std::endl;
        std::cout << "  detector version: " << runHeader->getDetectorVersion() << std::endl;
        std::cout << "  description: " << runHeader->getDescription() << std::endl;
        std::cout << std::endl;
    }

    return runHeader;
}

void RootPersistencyManager::setupHitsCollectionMap() {

    // Clear any state from the last run.
    if (outputHitsCollections_.size()) {
        for (auto entry : outputHitsCollections_) {
            delete entry.second;
        }
    }
    outputHitsCollections_.clear();

    // Create an output TClonesArray in the map for each registered HC.
    G4SDManager* sdMgr = G4SDManager::GetSDMpointer();
    G4HCtable* hcTable = sdMgr->GetHCtable();
    int entries = hcTable->entries();
    for (int i = 0; i < entries; i++) {
        std::string sdName = hcTable->GetSDname(i);
        std::string hcName = hcTable->GetHCname(i);
        G4VSensitiveDetector* sd = sdMgr->FindSensitiveDetector(sdName);
        if (dynamic_cast<CalorimeterSD*>(sd)) {
            outputHitsCollections_[hcName] = new TClonesArray(EventConstants::SIM_CALORIMETER_HIT.c_str(), 500);
            if (m_verbose > 1) {
                std::cout << "[ RootPersistencyManager ] - Created SimCalorimeterHit HC " << hcName << std::endl;
            }
        } else if (dynamic_cast<TrackerSD*>(sd)) {
            outputHitsCollections_[hcName] = new TClonesArray(EventConstants::SIM_TRACKER_HIT.c_str(), 50);
            if (m_verbose > 1) {
                std::cout << "[ RootPersistencyManager ] - Created SimTrackerHit HC " << hcName << std::endl;
            }
        }
    }
}

} // namespace sim<|MERGE_RESOLUTION|>--- conflicted
+++ resolved
@@ -23,11 +23,7 @@
     G4PersistencyCenter::GetPersistencyCenter()->RegisterPersistencyManager(this);
     G4PersistencyCenter::GetPersistencyCenter()->SetPersistencyManager(this, "RootPersistencyManager");
 
-<<<<<<< HEAD
-    event_ = new ldmxsw::EventImpl("sim");
-=======
     event_ = new EventImpl("sim");
->>>>>>> 22bfdfbb
 }
 
 G4bool RootPersistencyManager::Store(const G4Event* anEvent) {
@@ -84,23 +80,14 @@
     }
 
     // Create and setup the output file for writing the events.
-<<<<<<< HEAD
-    outputFile_ = new ldmxsw::EventFile(fileName_.c_str(), true, compressionLevel_);
-    outputFile_->setupEvent((ldmxsw::EventImpl*)event_);
-=======
     outputFile_ = new EventFile(fileName_.c_str(), true, compressionLevel_);
     outputFile_->setupEvent((EventImpl*)event_);
->>>>>>> 22bfdfbb
 
     // Create map with output hits collections.
     setupHitsCollectionMap();
 }
 
-<<<<<<< HEAD
-void RootPersistencyManager::buildEvent(const G4Event* anEvent, event::Event* outputEvent) {
-=======
 void RootPersistencyManager::buildEvent(const G4Event* anEvent, Event* outputEvent) {
->>>>>>> 22bfdfbb
 
     // Set basic event information.
     writeHeader(anEvent, outputEvent);
@@ -115,11 +102,7 @@
     writeHitsCollections(anEvent, outputEvent);
 }
 
-<<<<<<< HEAD
-void RootPersistencyManager::printEvent(event::Event* outputEvent) {
-=======
 void RootPersistencyManager::printEvent(Event* outputEvent) {
->>>>>>> 22bfdfbb
 
     if (m_verbose > 2) {
         auto particleColl = outputEvent->get<TClonesArray*>("SimParticles", "sim");
@@ -146,13 +129,8 @@
     }
 }
 
-<<<<<<< HEAD
-void RootPersistencyManager::writeHeader(const G4Event* anEvent, event::Event* outputEvent) {
-    event::EventHeader& eventHeader = ((ldmxsw::EventImpl*)outputEvent)->getEventHeaderMutable();
-=======
 void RootPersistencyManager::writeHeader(const G4Event* anEvent, Event* outputEvent) {
     EventHeader& eventHeader = ((EventImpl*)outputEvent)->getEventHeaderMutable();
->>>>>>> 22bfdfbb
 
     eventHeader.setEventNumber(anEvent->GetEventID());
     TTimeStamp ts;
@@ -170,11 +148,7 @@
     }
 }
 
-<<<<<<< HEAD
-void RootPersistencyManager::writeHitsCollections(const G4Event* anEvent, event::Event* outputEvent) {
-=======
 void RootPersistencyManager::writeHitsCollections(const G4Event* anEvent, Event* outputEvent) {
->>>>>>> 22bfdfbb
 
     // Clear the hits from last event.
     for (auto entry : outputHitsCollections_) {
