#include "SimApplication/RootPersistencyManager.h"

// LDMX
#include "Event/EventHeader.h"
#include "Framework/EventImpl.h"
#include "Event/EventConstants.h"
#include "SimApplication/CalorimeterSD.h"
#include "SimApplication/DetectorConstruction.h"
#include "SimApplication/EcalHitIO.h"
#include "SimApplication/G4TrackerHit.h"
#include "SimApplication/RunManager.h"
#include "SimApplication/TrackerSD.h"

// Geant4
#include "G4SDManager.hh"
#include "G4RunManager.hh"

namespace ldmx {

    RootPersistencyManager::RootPersistencyManager() :
        G4PersistencyManager(G4PersistencyCenter::GetPersistencyCenter(), "RootPersistencyManager"),
        ecalHitIO_(new EcalHitIO(&simParticleBuilder_)) {
            G4PersistencyCenter::GetPersistencyCenter()->RegisterPersistencyManager(this);
            G4PersistencyCenter::GetPersistencyCenter()->SetPersistencyManager(this, "RootPersistencyManager");

            event_ = new EventImpl("sim");
        }

    G4bool RootPersistencyManager::Store(const G4Event* anEvent) {

        // verbose level 2
        if (m_verbose > 1) {
            std::cout << "[ RootPersistencyManager ] : Storing event " << anEvent->GetEventID() << std::endl;
        }

        if (G4RunManager::GetRunManager()->GetCurrentEvent()->IsAborted()) {
            // TODO: Need event cleanup here?
            return false;
        }

        // Build the output collections.
        buildEvent(anEvent, event_);

        // Print out event info and data depending on verbose level.
        printEvent(event_);

        outputFile_->nextEvent();

        return true;
    }

    void RootPersistencyManager::writeRunHeader(const G4Run* aRun) {
        RunHeader* runHeader = createRunHeader(aRun);
        outputFile_->writeRunHeader(runHeader);
        delete runHeader;
    }

    G4bool RootPersistencyManager::Store(const G4Run* aRun) {
        if (m_verbose > 1) {
            std::cout << "[ RootPersistencyManager ] : Storing run " << aRun->GetRunID() << std::endl;
        }

        // Write out the run header.
        writeRunHeader(aRun);

        // Close the file and delete the output file object.
        outputFile_->close();
        delete outputFile_;
        outputFile_ = nullptr;

        return true;
    }

    void RootPersistencyManager::Initialize() {

        if (m_verbose > 1) {
            std::cout << "[ RootPersistencyManager ] : Opening output file " << fileName_ << std::endl;
        }

        // Create and setup the output file for writing the events.
        outputFile_ = new EventFile(fileName_.c_str(), true, compressionLevel_);
        outputFile_->setupEvent((EventImpl*)event_);

        // Create map with output hits collections.
        setupHitsCollectionMap();
    }

    void RootPersistencyManager::buildEvent(const G4Event* anEvent, Event* outputEvent) {

        // Set basic event information.
        writeHeader(anEvent, outputEvent);

        // Set pointer to current G4Event.
        simParticleBuilder_.setCurrentEvent(anEvent);

        // Build the SimParticle list for the output ROOT event.
        simParticleBuilder_.buildSimParticles(outputEvent);

        // Copy hit objects from SD hit collections into the output event.
        writeHitsCollections(anEvent, outputEvent);
    }

    void RootPersistencyManager::printEvent(Event* outputEvent) {

        if (m_verbose > 2) {
            auto particleColl = outputEvent->get<TClonesArray*>("SimParticles", "sim");
            if (!particleColl) {
                throw std::runtime_error("SimParticle output collection is null!");
            }
            std::cout << std::endl;
            std::cout << "[ RootPersistencyManager ] - Printing SimParticle collection" << std::endl;
            for (int iColl = 0; iColl < particleColl->GetEntriesFast(); iColl++) {
                particleColl->At(iColl)->Print();
            }
            std::cout << std::endl;

            for (auto entry : outputHitsCollections_) {
                std::cout << "[ RootPersistencyManager ] - Printing collection " << entry.first << std::endl;
                TClonesArray* hitsColl = entry.second;
                int entries = hitsColl->GetEntriesFast();
                for (int iColl = 0; iColl < entries; iColl++) {
                    TObject* obj = (*hitsColl)[iColl];
                    obj->Print("");
                }
            }
            std::cout << std::endl;
        }
    }

    void RootPersistencyManager::writeHeader(const G4Event* anEvent, Event* outputEvent) {
        EventHeader& eventHeader = ((EventImpl*)outputEvent)->getEventHeaderMutable();

        eventHeader.setEventNumber(anEvent->GetEventID());
        TTimeStamp ts;
        ts.SetSec((int) time(NULL));
        eventHeader.setTimestamp(ts);
        eventHeader.setRun(G4RunManager::GetRunManager()->GetCurrentRun()->GetRunID());
        if (BiasingMessenger::isBiasingEnabled()) {
            eventHeader.setWeight(BiasingMessenger::getEventWeight()); 
        } else if (anEvent->GetPrimaryVertex(0)) {
            eventHeader.setWeight(anEvent->GetPrimaryVertex(0)->GetWeight());
        }

        std::string seedString = getEventSeeds();
        eventHeader.setStringParameter( "eventSeed", seedString );

        if (m_verbose > 1) {
            std::cout << "[ RootPersistencyManager ] : Wrote event header for event ID " << anEvent->GetEventID() << std::endl;
            std::cout << "  ";
            eventHeader.Print("");
        }
    }

    std::string RootPersistencyManager::getEventSeeds(std::string fileName){

<<<<<<< HEAD
        std::ifstream t(fileName);
        std::stringstream buffer;
        buffer << t.rdbuf();

        return buffer.str();
    }
=======
    std::ifstream t(fileName);
    std::stringstream buffer;
    buffer << t.rdbuf();
    t.close();
    
    return buffer.str();
}
>>>>>>> 165ed31c


    void RootPersistencyManager::writeHitsCollections(const G4Event* anEvent, Event* outputEvent) {

        // Clear the hits from last event.
        for (auto entry : outputHitsCollections_) {
            entry.second->Clear("C");
        }

        // Get the HC of this event.
        G4HCofThisEvent* hce = anEvent->GetHCofThisEvent();
        int nColl = hce->GetNumberOfCollections();

        // Loop over all hits collections.
        for (int iColl = 0; iColl < nColl; iColl++) {

            // Get a hits collection and its name.
            G4VHitsCollection* hc = hce->GetHC(iColl);
            std::string collName = hc->GetName();

            // Get the target output collection.
            TClonesArray* outputHitsColl = outputHitsCollections_[collName];

            // If the collection is not found in the output ROOT event, then a fatal error occurs!
            if (!outputHitsColl) {
                std::cerr << "ERROR: The output collection " << collName << " was not found!" << std::endl;
                G4Exception("RootPersistencyManager::writeHitsCollections",
                        "",
                        FatalException,
                        "The output collection was not found.");
            }

            if (dynamic_cast<G4TrackerHitsCollection*>(hc) != nullptr) {

                // Write G4TrackerHit collection to output SimTrackerHit collection.
                G4TrackerHitsCollection* trackerHitsColl = dynamic_cast<G4TrackerHitsCollection*>(hc);
                writeTrackerHitsCollection(trackerHitsColl, outputHitsColl);

            } else if (dynamic_cast<G4CalorimeterHitsCollection*>(hc) != nullptr) {

                G4CalorimeterHitsCollection* calHitsColl = dynamic_cast<G4CalorimeterHitsCollection*>(hc);
                if (collName == EventConstants::ECAL_SIM_HITS) {
                    // Write ECal G4CalorimeterHit collection to output SimCalorimeterHit collection using helper class.
                    ecalHitIO_->writeHitsCollection(calHitsColl, outputHitsColl);
                } else {
                    // Write generic G4CalorimeterHit collection to output SimCalorimeterHit collection.
                    writeCalorimeterHitsCollection(calHitsColl, outputHitsColl);
                }
            }

            // Add hits collection to output event.
            outputEvent->add(collName, outputHitsColl);

            if (m_verbose > 1) {
                std::cout << "[ RootPersistencyManager ] : Wrote " <<  outputHitsColl->GetEntriesFast() << " hits into " << collName << std::endl;
            }
        }
    }

    void RootPersistencyManager::writeTrackerHitsCollection(G4TrackerHitsCollection* hc, TClonesArray* outputColl) {
        int nHits = hc->GetSize();
        for (int iHit = 0; iHit < nHits; iHit++) {
            G4TrackerHit* g4hit = (G4TrackerHit*) hc->GetHit(iHit);
            SimTrackerHit* simTrackerHit = (SimTrackerHit*) outputColl->ConstructedAt(outputColl->GetEntries());
            simTrackerHit->setID(g4hit->getID());
            simTrackerHit->setLayerID(g4hit->getLayerID());
            simTrackerHit->setEdep(g4hit->getEdep());
            const G4ThreeVector& momentum = g4hit->getMomentum();
            simTrackerHit->setMomentum(
                    momentum.x(),
                    momentum.y(),
                    momentum.z());
            const G4ThreeVector& position = g4hit->getPosition();
            simTrackerHit->setPosition(
                    position.x(),
                    position.y(),
                    position.z());
            simTrackerHit->setPathLength(g4hit->getPathLength());
            SimParticle* simParticle = simParticleBuilder_.findSimParticle(g4hit->getTrackID());
            simTrackerHit->setSimParticle(simParticle);
        }
    }

    void RootPersistencyManager::writeCalorimeterHitsCollection(G4CalorimeterHitsCollection* hc, TClonesArray* outputColl) {
        int nHits = hc->GetSize();
        for (int iHit = 0; iHit < nHits; iHit++) {
            G4CalorimeterHit* g4hit = (G4CalorimeterHit*) hc->GetHit(iHit);
            SimCalorimeterHit* simHit = (SimCalorimeterHit*) outputColl->ConstructedAt(outputColl->GetEntries());
            simHit->setID(g4hit->getID());
            const G4ThreeVector& pos = g4hit->getPosition();
            simHit->setPosition(pos.x(), pos.y(), pos.z());
            SimParticle* particle = simParticleBuilder_.findSimParticle(g4hit->getTrackID());
            simHit->addContrib(particle, g4hit->getPdgCode(), g4hit->getEdep(), g4hit->getTime());
        }
    }

    RunHeader* RootPersistencyManager::createRunHeader(const G4Run* aRun) {

        // Get detector header from the user detector construction.
        DetectorConstruction* detector =
            ((RunManager*)RunManager::GetRunManager())->getDetectorConstruction();
        DetectorHeader* detectorHeader = detector->getDetectorHeader();

        // Create the run header.
        RunHeader* runHeader =
            new RunHeader(aRun->GetRunID(),
                    detectorHeader->getName(),
                    detectorHeader->getVersion(),
                    "LDMX sim events");

        // Set parameter value with number of events processed.
        runHeader->setIntParameter("EVENT_COUNT", aRun->GetNumberOfEvent());

        // Print information about run header.
        if (m_verbose > 1) {
            std::cout << std::endl;
            std::cout << "[ RootPersistencyManager ] - Created run header for run ID " << aRun->GetRunID() << std::endl;
            std::cout << "  run number: " << runHeader->getRunNumber() << std::endl;
            std::cout << "  detector name: " << runHeader->getDetectorName() << std::endl;
            std::cout << "  detector version: " << runHeader->getDetectorVersion() << std::endl;
            std::cout << "  description: " << runHeader->getDescription() << std::endl;
            std::cout << std::endl;
        }

        return runHeader;
    }

    void RootPersistencyManager::setupHitsCollectionMap() {

        // Clear any state from the last run.
        if (outputHitsCollections_.size()) {
            for (auto entry : outputHitsCollections_) {
                delete entry.second;
            }
        }
        outputHitsCollections_.clear();

        // Create an output TClonesArray in the map for each registered HC.
        G4SDManager* sdMgr = G4SDManager::GetSDMpointer();
        G4HCtable* hcTable = sdMgr->GetHCtable();
        int entries = hcTable->entries();
        for (int i = 0; i < entries; i++) {
            std::string sdName = hcTable->GetSDname(i);
            std::string hcName = hcTable->GetHCname(i);
            G4VSensitiveDetector* sd = sdMgr->FindSensitiveDetector(sdName);
            if (dynamic_cast<CalorimeterSD*>(sd)) {
                outputHitsCollections_[hcName] = new TClonesArray(EventConstants::SIM_CALORIMETER_HIT.c_str(), 500);
                if (m_verbose > 1) {
                    std::cout << "[ RootPersistencyManager ] - Created SimCalorimeterHit HC " << hcName << std::endl;
                }
            } else if (dynamic_cast<TrackerSD*>(sd)) {
                outputHitsCollections_[hcName] = new TClonesArray(EventConstants::SIM_TRACKER_HIT.c_str(), 50);
                if (m_verbose > 1) {
                    std::cout << "[ RootPersistencyManager ] - Created SimTrackerHit HC " << hcName << std::endl;
                }
            }
        }
    }

} // namespace sim<|MERGE_RESOLUTION|>--- conflicted
+++ resolved
@@ -152,25 +152,14 @@
     }
 
     std::string RootPersistencyManager::getEventSeeds(std::string fileName){
-
-<<<<<<< HEAD
         std::ifstream t(fileName);
         std::stringstream buffer;
         buffer << t.rdbuf();
-
+        t.close();
+    
         return buffer.str();
     }
-=======
-    std::ifstream t(fileName);
-    std::stringstream buffer;
-    buffer << t.rdbuf();
-    t.close();
     
-    return buffer.str();
-}
->>>>>>> 165ed31c
-
-
     void RootPersistencyManager::writeHitsCollections(const G4Event* anEvent, Event* outputEvent) {
 
         // Clear the hits from last event.
