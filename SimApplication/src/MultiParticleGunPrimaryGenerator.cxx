--- conflicted
+++ resolved
@@ -27,19 +27,11 @@
 
         double nInteractionsInput = mpgNParticles_;
         int nInteractions = nInteractionsInput;
-<<<<<<< HEAD
         if (mpgEnablePoisson_){ 
             nInteractions = 0;
             while (nInteractions == 0){ // keep generating a random poisson until > 0, no point in generator 0 vertices...
                 nInteractions = random_->Poisson(nInteractionsInput);
             }
-=======
-        if (mpg_enablePoisson_) { 
-			nInteractions = 0;
-			while (nInteractions == 0){ // keep generating a random poisson until > 0, no point in generator 0 vertices...
-        		nInteractions = random_->Poisson(nInteractionsInput);
-        	}
->>>>>>> 7b8c801c
         }
 
         // make a for loop
