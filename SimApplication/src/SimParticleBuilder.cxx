#include "SimApplication/SimParticleBuilder.h"

// LDMX
#include "Event/Event.h"
#include "Event/EventConstants.h"
#include "SimApplication/G4CalorimeterHit.h"
#include "SimApplication/G4TrackerHit.h"

// Geant4
#include "G4SystemOfUnits.hh"
#include "G4EventManager.hh"
#include "G4Event.hh"
#include "G4HCofThisEvent.hh"
#include "G4VTrajectoryPoint.hh"

namespace ldmx {

SimParticleBuilder::SimParticleBuilder() : currentEvent_(nullptr) {
    trackMap_ = TrackMap::getInstance();
    outputParticleColl_ = new TClonesArray(EventConstants::SIM_PARTICLE.c_str(), 50);
}

SimParticleBuilder::~SimParticleBuilder() {
    delete outputParticleColl_;
}

<<<<<<< HEAD
void SimParticleBuilder::buildSimParticles(event::Event* outputEvent) {
=======
void SimParticleBuilder::buildSimParticles(ldmx::Event* outputEvent) {
>>>>>>> 22bfdfbb

    // Clear the output particle collection.
    outputParticleColl_->Clear("C");

    // Get the trajectory container for the event.
    TrajectoryContainer* trajectories
        = (TrajectoryContainer*)(const_cast<G4Event*>(currentEvent_))->GetTrajectoryContainer();

    // Create empty SimParticle objects and create the map of track ID to particles.
    buildParticleMap(trajectories, outputParticleColl_);

    // Fill information into the particles.
    for (auto trajectory : *trajectories->GetVector()) { 
        buildSimParticle(static_cast<Trajectory*>(trajectory));
    }

    // Add the collection data to the output event.
    outputEvent->add("SimParticles", outputParticleColl_);

    std::cout << "[ SimParticleBuilder ] : Wrote " << outputParticleColl_->GetEntriesFast() << " SimParticle objects" << std::endl;
}

void SimParticleBuilder::buildSimParticle(Trajectory* traj) {

    SimParticle* simParticle = particleMap_[traj->GetTrackID()];

    if (!simParticle) {
        std::cerr << "[ SimParticleBuilder ] : SimParticle not found for Trajectory with track ID "
                << traj->GetTrackID() << std::endl;
        G4Exception("SimParticleBuilder::buildSimParticle",
                "",
                FatalException,
                "SimParticle not found for Trajectory.");
    }

    simParticle->setGenStatus(traj->getGenStatus());
    simParticle->setPdgID(traj->GetPDGEncoding());
    simParticle->setCharge(traj->GetCharge());
    simParticle->setMass(traj->getMass());
    simParticle->setEnergy(traj->getEnergy());

    G4ThreeVector lastTrajPoint = traj->GetPoint(traj->GetPointEntries() - 1)->GetPosition();
    simParticle->setEndPoint(lastTrajPoint[0], lastTrajPoint[1], lastTrajPoint[2]);

    const G4ThreeVector& momentum = traj->GetInitialMomentum();
    simParticle->setMomentum(momentum[0], momentum[1], momentum[2]);

    const G4ThreeVector& vertex = traj->getVertexPosition();
    simParticle->setVertex(vertex[0], vertex[1], vertex[2]);

    simParticle->setTime(traj->getGlobalTime());

    if (traj->GetParentID() > 0) {
        SimParticle* parent = findSimParticle(traj->GetParentID());
        if (parent != NULL) {
            simParticle->addParent(parent);
            parent->addDaughter(simParticle);
        } else {
            std::cerr << "[ SimParticleBuilder ] - WARNING: SimParticle with parent ID "
                      << traj->GetParentID() << " not found for track ID " 
                      << traj->GetTrackID() << std::endl;
        }
    }
}

void SimParticleBuilder::buildParticleMap(TrajectoryContainer* trajectories, TClonesArray* simParticleColl) { 
    particleMap_.clear();
    for (auto trajectory : *trajectories->GetVector()) { 
        particleMap_[trajectory->GetTrackID()] 
            = (SimParticle*) simParticleColl->ConstructedAt(simParticleColl->GetEntries());
    }
}

SimParticle* SimParticleBuilder::findSimParticle(G4int trackID) {
    G4VTrajectory* traj = trackMap_->findTrajectory(currentEvent_, trackID);
    if (traj != NULL) {
        return particleMap_[traj->GetTrackID()];
    } else {
        return NULL;
    }
}

}<|MERGE_RESOLUTION|>--- conflicted
+++ resolved
@@ -24,11 +24,7 @@
     delete outputParticleColl_;
 }
 
-<<<<<<< HEAD
-void SimParticleBuilder::buildSimParticles(event::Event* outputEvent) {
-=======
 void SimParticleBuilder::buildSimParticles(ldmx::Event* outputEvent) {
->>>>>>> 22bfdfbb
 
     // Clear the output particle collection.
     outputParticleColl_->Clear("C");
