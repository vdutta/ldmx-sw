--- conflicted
+++ resolved
@@ -128,33 +128,21 @@
          * @param anEvent The Geant4 event.
          * @param outputEvent The output event.
          */
-<<<<<<< HEAD
-        void buildEvent(const G4Event* anEvent, event::Event* outputEvent);
-=======
         void buildEvent(const G4Event* anEvent, Event* outputEvent);
->>>>>>> ea7acf23
 
         /**
          * Write header info into the output event from Geant4.
          * @param anEvent The Geant4 event.
          * @param outputEvent The output event.
          */
-<<<<<<< HEAD
-        void writeHeader(const G4Event* anEvent, event::Event* outputEvent);
-=======
         void writeHeader(const G4Event* anEvent, Event* outputEvent);
->>>>>>> ea7acf23
 
         /**
          * Write hits collections from Geant4 into a ROOT event.
          * @param anEvent The Geant4 event.
          * @param outputEvent The output event.
          */
-<<<<<<< HEAD
-        void writeHitsCollections(const G4Event* anEvent, event::Event* outputEvent);
-=======
         void writeHitsCollections(const G4Event* anEvent, Event* outputEvent);
->>>>>>> ea7acf23
         
         /**
          * Write a collection of tracker hits to an output collection.
@@ -174,11 +162,7 @@
          * Print out event info and data depending on the verbose level.
          * @param anEvent The output event.
          */
-<<<<<<< HEAD
-        void printEvent(event::Event* anEvent);
-=======
         void printEvent(Event* anEvent);
->>>>>>> ea7acf23
 
         /**
          * Setup a map of HC names to output TClonesArray collections.
@@ -209,11 +193,7 @@
         /**
          * The output file with the event tree.
          */
-<<<<<<< HEAD
-        ldmxsw::EventFile* outputFile_{nullptr};
-=======
         EventFile* outputFile_{nullptr};
->>>>>>> ea7acf23
 
         /**
          * Output file compression level.
@@ -223,11 +203,7 @@
         /**
          * The event container used to manage the tree/branches/collections.
          */
-<<<<<<< HEAD
-        event::Event* event_{nullptr};
-=======
         Event* event_{nullptr};
->>>>>>> ea7acf23
 
         /**
          * Event header for writing out event number, etc. into output.
