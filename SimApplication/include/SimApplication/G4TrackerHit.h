--- conflicted
+++ resolved
@@ -110,7 +110,22 @@
             }
 
             /**
-<<<<<<< HEAD
+             * Get the PDG ID.
+             * @return The detector ID.
+             */
+            int getPdgID() {
+                return pdgid_;
+            }
+
+            /**
+             * Set the PDG ID.
+             * @param id The detector ID.
+             */
+            void setPdgID(int pdgid) {
+                this->pdgid_ = pdgid;
+            }            
+
+            /**
              * Get the layer ID.
              * @return The layer ID.
              */
@@ -149,69 +164,6 @@
             }
 
             /**
-             * Set the energy deposition.
-             * @param edep The energy deposition.
-             */
-            void setEdep(float edep) {
-                this->edep_ = edep;
-            }
-
-            /**
-=======
-             * Get the PDG ID.
-             * @return The detector ID.
-             */
-            int getPdgID() {
-                return pdgid_;
-            }
-
-            /**
-             * Set the PDG ID.
-             * @param id The detector ID.
-             */
-            void setPdgID(int pdgid) {
-                this->pdgid_ = pdgid;
-            }            
-
-            /**
-             * Get the layer ID.
-             * @return The layer ID.
-             */
-            int getLayerID() {
-                return layerID_;
-            }
-
-            /**
-             * Set the layer ID.
-             * @param layerID The layer ID.
-             */
-            void setLayerID(int layerID) {
-                this->layerID_ = layerID;
-            }
-            
-            /** 
-             * Get the module ID associated with a hit.  This is used to 
-             * uniquely identify a sensor within a layer.
-             * @return The module ID associated with a hit.
-             */
-            int getModuleID() const { return moduleID_; };
-            
-            /** 
-             * Set the module ID associated with a hit.  This is used to 
-             * uniquely identify a sensor within a layer.
-             * @return moduleID The module ID associated with a hit.
-             */
-            void setModuleID(const int moduleID) { this->moduleID_ = moduleID; };
-
-            /**
-             * Get the energy deposition.
-             * @return The energy deposition.
-             */
-            float getEdep() {
-                return edep_;
-            }
-
-            /**
              * Get the energy .
              * @return The energy .
              */
@@ -228,7 +180,6 @@
             }
 
             /**
->>>>>>> fd61f185
              * Get the global time.
              * @return The global time.
              */
@@ -285,8 +236,6 @@
             }
 
             /**
-<<<<<<< HEAD
-=======
              * Set the energy.
              * @param edep The energy.
              */
@@ -295,7 +244,6 @@
             }            
 
             /**
->>>>>>> fd61f185
              * Get the path length from the pre and post step points [mm].
              * @return The path length.
              */
@@ -324,13 +272,10 @@
             int id_ {0};
 
             /**
-<<<<<<< HEAD
-=======
              * The detector ID.
              */
             int pdgid_ {0};
             /**
->>>>>>> fd61f185
              * The layer ID.
              */
             int layerID_ {0};
@@ -359,14 +304,11 @@
             G4ThreeVector position_;
 
             /**
-<<<<<<< HEAD
-=======
              * The energy .
              */
             float energy_ {0};
 
             /**
->>>>>>> fd61f185
              * The path length.
              */
             float pathLength_ {0};
