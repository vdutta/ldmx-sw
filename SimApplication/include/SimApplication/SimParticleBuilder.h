/**
 * @file SimParticleBuilder.h
 * @brief Class for building output SimParticle collection from trajectories
 * @author Jeremy McCormick, SLAC National Accelerator Laboratory
 */

#ifndef SIMAPPLICATION_SIMPARTICLEBUILDER_H_
#define SIMAPPLICATION_SIMPARTICLEBUILDER_H_

// LDMX
#include "Event/Event.h"
#include "Event/SimParticle.h"
#include "SimApplication/TrackMap.h"
#include "SimApplication/Trajectory.h"
#include "SimApplication/TrajectoryContainer.h"

// Geant4
#include "G4Event.hh"

// STL
#include <map>

namespace ldmx {

/**
 * @class SimParticleBuilder
 * @brief Builds output SimParticle collection from Trajectory container
 */
class SimParticleBuilder {

    public:

        /**
         * Map of track ID to SimParticles.
         */
        typedef std::map<G4int, SimParticle*> SimParticleMap;

        /**
         * Class constructor.
         */
        SimParticleBuilder();

        /**
         * Class destructor.
         */
        virtual ~SimParticleBuilder();

        /**
         * Set the current Geant4 event.
         * @param anEvent The Geant4 event.
         */
        void setCurrentEvent(const G4Event* anEvent) {
            this->currentEvent_ = const_cast<G4Event*>(anEvent);
        }

        /**
         * Build SimParticle collection into an output event.
         * @param outputEvent The output event.
         */
<<<<<<< HEAD
        void buildSimParticles(event::Event* outputEvent);
=======
        void buildSimParticles(Event* outputEvent);
>>>>>>> 22bfdfbb

        /**
         * Find a SimParticle by track ID.
         * @param trackID The trackID of the particle.
         */
        SimParticle* findSimParticle(G4int trackID);

    private:

        /**
         * Build a SimParticle from trajectory information.
         * @param info The trajectory information.
         */
        void buildSimParticle(Trajectory* info);
        
        /**
         * Build the SimParticle map from the trajectory container.
         * This will create SimParticles without their information filled.
         * @param trajectories The input trajectory container.
         * @param simParticleColl The output SimParticle collection.
         */
        void buildParticleMap(TrajectoryContainer* trajectories, TClonesArray* simParticleColl);

    private:

        /**
         * The map of track IDs to SimParticles.
         */
        SimParticleMap particleMap_;

        /**
         * The map of track ancestry (track ID to parent ID).
         */
        TrackMap* trackMap_;

        /**
         * The current Geant4 event.
         */
        G4Event* currentEvent_;

        TClonesArray* outputParticleColl_{new TClonesArray("event::SimParticle", 50)};
};

}

#endif<|MERGE_RESOLUTION|>--- conflicted
+++ resolved
@@ -57,11 +57,7 @@
          * Build SimParticle collection into an output event.
          * @param outputEvent The output event.
          */
-<<<<<<< HEAD
-        void buildSimParticles(event::Event* outputEvent);
-=======
         void buildSimParticles(Event* outputEvent);
->>>>>>> 22bfdfbb
 
         /**
          * Find a SimParticle by track ID.
