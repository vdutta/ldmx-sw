/**
 * @file SimParticleBuilder.h
 * @brief Class for building output SimParticle collection from trajectories
 * @author Jeremy McCormick, SLAC National Accelerator Laboratory
 */

#ifndef SIMAPPLICATION_SIMPARTICLEBUILDER_H_
#define SIMAPPLICATION_SIMPARTICLEBUILDER_H_

// LDMX
<<<<<<< HEAD
=======
#include "Event/EventConstants.h"
>>>>>>> fd61f185
#include "Event/Event.h"
#include "Event/SimParticle.h"
#include "SimApplication/TrackMap.h"
#include "SimApplication/Trajectory.h"
#include "SimApplication/TrajectoryContainer.h"

// Geant4
#include "G4Event.hh"

// STL
#include <map>

namespace ldmx {

    /**
     * @class SimParticleBuilder
     * @brief Builds output SimParticle collection from Trajectory container
     */
    class SimParticleBuilder {

        public:

            /**
             * Map of track ID to SimParticles.
             */
            typedef std::map<G4int, SimParticle*> SimParticleMap;

            /**
             * Class constructor.
             */
            SimParticleBuilder();

            /**
             * Class destructor.
             */
            virtual ~SimParticleBuilder();

            /**
             * Set the current Geant4 event.
             * @param anEvent The Geant4 event.
             */
            void setCurrentEvent(const G4Event* anEvent) {
                this->currentEvent_ = const_cast<G4Event*>(anEvent);
            }

            /**
             * Build SimParticle collection into an output event.
             * @param outputEvent The output event.
             */
            void buildSimParticles(Event* outputEvent);

            /**
             * Find a SimParticle by track ID.
             * @param trackID The trackID of the particle.
             */
            SimParticle* findSimParticle(G4int trackID);

        private:

            /**
             * Build a SimParticle from trajectory information.
             * @param info The trajectory information.
             */
            void buildSimParticle(Trajectory* info);

            /**
             * Build the SimParticle map from the trajectory container.
             * This will create SimParticles without their information filled.
             * @param trajectories The input trajectory container.
             * @param simParticleColl The output SimParticle collection.
             */
            void buildParticleMap(TrajectoryContainer* trajectories, TClonesArray* simParticleColl);

        private:

            /** The map of track IDs to SimParticles. */
            SimParticleMap particleMap_;

            /** The map of tracks to their parent IDs and Trajectory objects. */
            TrackMap* trackMap_;

            /** The current Geant4 event. */
            G4Event* currentEvent_;

            /** The output SimParticle collection. */
<<<<<<< HEAD
            TClonesArray* outputParticleColl_{new TClonesArray("event::SimParticle", 50)};
=======
            TClonesArray* outputParticleColl_{new TClonesArray(EventConstants::SIM_PARTICLE.c_str(), 50)};
>>>>>>> fd61f185
    };

}

#endif<|MERGE_RESOLUTION|>--- conflicted
+++ resolved
@@ -8,10 +8,7 @@
 #define SIMAPPLICATION_SIMPARTICLEBUILDER_H_
 
 // LDMX
-<<<<<<< HEAD
-=======
 #include "Event/EventConstants.h"
->>>>>>> fd61f185
 #include "Event/Event.h"
 #include "Event/SimParticle.h"
 #include "SimApplication/TrackMap.h"
@@ -97,11 +94,7 @@
             G4Event* currentEvent_;
 
             /** The output SimParticle collection. */
-<<<<<<< HEAD
-            TClonesArray* outputParticleColl_{new TClonesArray("event::SimParticle", 50)};
-=======
             TClonesArray* outputParticleColl_{new TClonesArray(EventConstants::SIM_PARTICLE.c_str(), 50)};
->>>>>>> fd61f185
     };
 
 }
