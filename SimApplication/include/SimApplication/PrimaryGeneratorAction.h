--- conflicted
+++ resolved
@@ -35,11 +35,8 @@
 
 namespace ldmx {
 
-<<<<<<< HEAD
-=======
     class ParticleGun; 
 
->>>>>>> 6fbbacc2
     /**
      * @class PrimaryGeneratorAction
      * @brief Implementation of Geant4 primary generator action
@@ -103,16 +100,6 @@
              */
             int getIndexMPG(){ return indexMpg_; }
             int getIndexRPG(){ return indexRpg_; }
-<<<<<<< HEAD
-
-        private:
-
-            /**
-             * Smearing beamspot
-             * @param anEvent The Geant4 event.
-             */
-            void smearingBeamspot(G4Event* anEvent);
-=======
 
         private:
 
@@ -124,7 +111,6 @@
 
             /** By default, G4ParticleGun is used as the primary generator. */
             ParticleGun* gun; 
->>>>>>> 6fbbacc2
 
             /**
              * The primary generator.
