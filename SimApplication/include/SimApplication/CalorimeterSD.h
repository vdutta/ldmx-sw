/**
 * @file CalorimeterSD.h
 * @brief Class providing a basic calorimeter sensitive detector
 * @author Jeremy McCormick, SLAC National Accelerator Laboratory
 */

#ifndef SIMAPPLICATION_CALORIMETERSD_H_
#define SIMAPPLICATION_CALORIMETERSD_H_

// Geant4
#include "G4VSensitiveDetector.hh"

// LDMX
#include "Event/Event.h"
#include "SimApplication/G4CalorimeterHit.h"
#include "DetDescr/DetectorID.h"

using ldmx::DetectorID;
<<<<<<< HEAD
using ldmx::Event;
=======
>>>>>>> 6fbbacc2

namespace ldmx {

    /**
     * @class CalorimeterSD
     * @brief Basic calorimeter sensitive detector
     */
    class CalorimeterSD : public G4VSensitiveDetector {

        public:

            /**
             * Class constructor.
             * @param name The name of the calorimeter.
             * @param theCollectionName The name of the hits collection.
             * @param subdet The subdetector ID.
             * @param detID The detector ID.
             */
            CalorimeterSD(G4String name, G4String theCollectionName, int subdet, DetectorID* detID);

            /**
             * Class destructor.
             */
            virtual ~CalorimeterSD();

            /**
             * Set the depth into the geometric hierarchy to the layer volume.
             * @param layerDepth The depth into the geometric hierarchy to the layer volume.
             */
            void setLayerDepth(int layerDepth) {
                this->layerDepth_ = layerDepth;
            }

            /**
             * Process a step by creating a hit.
             * @param aStep The step information
             * @param ROhist The readout history.
             */
            G4bool ProcessHits(G4Step* aStep, G4TouchableHistory* ROhist);

            /**
             * Initialize the sensitive detector.
             * @param hcEvent The hits collections of the event.
             */
            void Initialize(G4HCofThisEvent* hcEvent);

            /**
             * End of event hook.
             * @param hcEvent The hits collections of the event.
             */
            void EndOfEvent(G4HCofThisEvent* hcEvent);

        protected:

            /**
             * The hits collections of the sensitive detector.
             */
            G4CalorimeterHitsCollection* hitsCollection_;

            /**
             * The subdetector ID.
             */
            int subdet_;

            /**
             * The detector ID.
             */
            DetectorID* detID_;

            /**
             * The depth to the layer volume.
             */
            int layerDepth_ {2};
    };

}

#endif<|MERGE_RESOLUTION|>--- conflicted
+++ resolved
@@ -16,10 +16,6 @@
 #include "DetDescr/DetectorID.h"
 
 using ldmx::DetectorID;
-<<<<<<< HEAD
-using ldmx::Event;
-=======
->>>>>>> 6fbbacc2
 
 namespace ldmx {
 
